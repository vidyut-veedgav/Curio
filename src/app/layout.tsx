<<<<<<< HEAD
import type React from "react"
import type { Metadata } from "next"
import { Geist, Geist_Mono } from "next/font/google"
import "./globals.css"
=======
import type { Metadata } from "next";
import { Geist, Geist_Mono } from "next/font/google";
import "./globals.css";
import { SessionProvider } from "next-auth/react";
>>>>>>> 6e6cb656

const _geist = Geist({ subsets: ["latin"] })
const _geistMono = Geist_Mono({ subsets: ["latin"] })

export const metadata: Metadata = {
  title: "Curio - Personalized Learning",
  description: "AI-powered personalized education platform",
  generator: "v0.app",
}

export default function RootLayout({
  children,
}: Readonly<{
  children: React.ReactNode
}>) {
  return (
    <html lang="en">
<<<<<<< HEAD
      <body className={`font-sans antialiased`}>
        {children}
=======
      <body className={`${geistSans.variable} ${geistMono.variable}`}>
        <SessionProvider>{children}</SessionProvider>
>>>>>>> 6e6cb656
      </body>
    </html>
  )
}<|MERGE_RESOLUTION|>--- conflicted
+++ resolved
@@ -1,17 +1,6 @@
-<<<<<<< HEAD
-import type React from "react"
-import type { Metadata } from "next"
-import { Geist, Geist_Mono } from "next/font/google"
-import "./globals.css"
-=======
 import type { Metadata } from "next";
-import { Geist, Geist_Mono } from "next/font/google";
 import "./globals.css";
-import { SessionProvider } from "next-auth/react";
->>>>>>> 6e6cb656
-
-const _geist = Geist({ subsets: ["latin"] })
-const _geistMono = Geist_Mono({ subsets: ["latin"] })
+import { Providers } from "./providers";
 
 export const metadata: Metadata = {
   title: "Curio - Personalized Learning",
@@ -26,13 +15,8 @@
 }>) {
   return (
     <html lang="en">
-<<<<<<< HEAD
-      <body className={`font-sans antialiased`}>
-        {children}
-=======
-      <body className={`${geistSans.variable} ${geistMono.variable}`}>
-        <SessionProvider>{children}</SessionProvider>
->>>>>>> 6e6cb656
+      <body>
+        <Providers>{children}</Providers>
       </body>
     </html>
   )
